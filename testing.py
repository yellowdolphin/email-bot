from datetime import datetime, timedelta, timezone
from database import init_db
from email_handler import EmailHandler
import email.utils
from database import save_email, email_exists
from bot import Bot, get_email_body
from utils import get_message_sent_time, binary_cross_entropy, generate_message_id, datetime_to_rfc, wrap_indent
from email.message import EmailMessage
import random
import tiktoken
import numpy as np
<<<<<<< Updated upstream
from functools import partial
<<<<<<< HEAD
import hashlib
=======
from llm_handler import (
    EmailValidator,
    ResponseScheduler,
    EmailModerator
)

>>>>>>> Stashed changes
=======
>>>>>>> 3fe0b7bc


def generate_test_emails(n=3, to='acp@startup.com'):
    """Returns a list of fake emails: invalid, spam, and legitimate."""
    addresses = [
        'asdlfkj21313@hotmail.c',  # invalid address
        'john.doe@gmail.com',  # spam
        'erink@openai.com',  # legit
    ]
    subjects = [
        'alsidlidfsa',
        '',
        'ACP for my new project',
    ]
    word_counts = [20, 30]
    # generate random content
    tokenizer = tiktoken.get_encoding("cl100k_base")
    vocab_size = tokenizer.n_vocab
    bodies = [tokenizer.decode([random.randint(0, vocab_size - 1) for _ in range(n)]) for n in word_counts]
    bodies.append('Hi, my name is Erin. I would like to have an accountability partner '
                  'to keep me on track with my new project. How does this work?')

    emails = []
    for i in range(n):
        msg = EmailMessage()
        msg['From'] = addresses[-1] if (i == 0) else random.choice(addresses)
        msg['To'] = to
        msg['Subject'] = subjects[-1] if (i == 0) else random.choice(subjects)
        msg['Date'] = get_random_datetime(max_age_hours=3).isoformat()
        body = bodies[-1] if (i == 0) else random.choice(bodies)
        msg.set_content(body)
        msg['Message-ID'] = generate_message_id(msg['From'], msg['Subject'], msg['Date'])
        emails.append(msg)
    return emails


def get_random_datetime(max_age_hours=3):
    """Returns a random time in the past with random time zone (tz_info)."""
    random_timezone = timezone(timedelta(seconds=random.randint(-12, 14)))  # Random offset between -12 and +14 hours
    random_delay_sec = timedelta(seconds=random.randint(0, 3600 * max_age_hours))
    return datetime.now(random_timezone) - random_delay_sec


def grab_test_conversation(topic: str):
    # DANGER: requires "data/test_conversations.py", which is not part of the repo
    # This module has conversations: {topic: [str]}
    # Each str is a message (body of an email)
    # User messages and bot messages strictly alternate
    from data.test_conversations import conversations

    print(f'Loaded conversation "{topic}" with {len(conversations[topic]['messages'])} messages.')
    return topic, conversations[topic]


def convert_messages_to_emails(topic, num_messages=None, user_address='john.doe@gmail.com',
                               bot_address='acp@startup.com', response_time=5):
    """Returns a list of emails from a ACP conversation on `topic`.

    response_time (int): delay between messages in minutes
    response_time (list): list of datetime objects for Date
    """
    # Get messages from data.test_conversations
    topic, conversation = grab_test_conversation(topic)
    messages = conversation["messages"]
    if num_messages:
        messages = messages[:num_messages]
    if "dates" in conversation:
        response_time = conversation["dates"]

    user = dict(role='user', address=user_address)
    bot = dict(role='assistant', address=bot_address)
    emails = []

    # Messages alternate between user and bot, user starts
    for i, message in enumerate(messages):
        if i % 2 == 0:
            sender, recipient = user, bot
        else:
            sender, recipient = bot, user

        msg = EmailMessage()
        msg['From'] = sender['address']
        msg['To'] = recipient['address']
        if isinstance(response_time, int):
            num_messages_that_follow = len(messages) - i
            dt = datetime.now().astimezone() - timedelta(minutes=response_time * num_messages_that_follow)
            msg['Date'] = datetime_to_rfc(dt)
        elif isinstance(response_time, list) and len(response_time) > i:
            msg['Date'] = datetime_to_rfc(response_time[i])
        else:
            raise ValueError("Have no Date for email")
        msg['Subject'] = topic
        msg.set_content(message)
        msg['Message-ID'] = generate_message_id(user['address'], msg['Subject'], msg['Date'])

        emails.append(msg)
    return emails


def fake_send_email(to_email, subject, body):
    print(f"Sending (faked) email to {to_email} ({subject}):")
    print(wrap_indent(body, width=80, indentation=8))


def test_bot():
    """Test the Bot class and its email processing functionality."""
    print("\nTesting Bot class:")
    print("-" * 50)

    # Initialize database
    init_db()

    # Create a test bot instance with simulated mail server
    bot = Bot()
    bot.test = True
    bot.email_handler.email = "testbot@startup.void"
    bot.email_address = bot.email_handler.email
    bot.name = "Bot, James Bot"
    assert 'test' in bot.email_address, 'use testbot@startup.void for EMAIL in .env when testing!'

    bot.email_handler.check_inbox = partial(convert_messages_to_emails,
                                            topic = "Startup Entrepreneurship",
                                            num_messages = 11,
                                            bot_address = bot.email_handler.email)

    bot.email_handler.send_email = fake_send_email

    # Process new emails
    print("\nStarting email processing (process_new_emails)...")
    bot.llm_handler.model_id = 'mistralai/mistral-7b-instruct'  # validate_email
    bot.process_new_emails()

    print("\nStarting schedule policy processing (process_schedules)...")
    bot.process_schedules()

    print("\nManage conversations (schedule_response)...")
    print(f"The bot will call scheduler_agent on {len(bot.ask_agent)} conversations")
    bot.llm_handler.model_id = 'mistralai/mistral-small-24b-instruct-2501'  # schedule_response
    bot.manage_conversations()

    print(f"\nGenerating {len(bot.active_conversations)} responses (generate_response) to these conversations:")
    for i, conv in enumerate(bot.active_conversations):
        print(i, conv)
        assert conv[0] != bot.email_address, "only user_email_addresses may appear here!"
    print()

    bot.llm_handler.model_id = 'openrouter/optimus-alpha'  # generate_response
    bot.generate_responses()

    print("-" * 50)


def test_email_fetching():
    # Initialize database
    init_db()

    # Create handlers
    email_handler = EmailHandler()
    moderator = EmailModerator()

    # Fetch emails
    emails = email_handler.check_inbox()
    print(f"Found {len(emails)} emails in inbox")

    # Process each email
    for email_msg in emails:
        message_id = email_msg.get("Message-ID", "")

        # Skip if email already exists in database
        if email_exists(message_id):
            print(f"Skipping existing email: {message_id}")
            continue

        # Extract email information
        sender_name, sender_email = email.utils.parseaddr(email_msg.get("From", ""))
        subject = email_msg.get("Subject", "")
        body = get_email_body(email_msg)
        sent_at = email_msg.get("Date", "")

        # Moderate the email content
        is_appropriate, moderation_result = moderator.moderate_email(body)
        print(f"Moderation result for {message_id}: {moderation_result}")

        # Save email information to database with moderation results
        save_email(
            message_id=message_id,
            sender_name=sender_name,
            sender_email=sender_email,
            subject=subject,
            body=body,
            sent_at=sent_at,
            is_appropriate=is_appropriate,
            moderation_reason=moderation_result,
        )
        print(f"Saved new email: {message_id} from {sender_email}")


def test_validation():
    """Test validation on normal and malicious emails."""
    from bot import is_valid_email_address
    from time import perf_counter, sleep

    validator = EmailValidator()
    validation_model = 'mistralai/mistral-small-24b-instruct-2501:free'
    gt_model = 'google/gemini-2.5-pro-exp-03-25:free'

    test_emails = generate_test_emails(100)
    test_labels = [None for _ in test_emails]

    print("\nTesting validation functionality")
    print("-" * 50)
    print(f"Validation model:   {validation_model}")
    print(f"Ground truth model: {gt_model}")

    times = {'gt': [], 'valid': []}  # measure agent's total response time

    for email_msg, label in zip(test_emails, test_labels):
        # Extract email information
        from_header = email_msg.get("From", "")
        sender_name, sender_email = email.utils.parseaddr(from_header)
        subject = email_msg.get("Subject", "")
        body = get_email_body(email_msg)

        # Check sender_email address
        if not is_valid_email_address(sender_email):
            print(f"SKIPPED invalid email {sender_email}")
            continue  # not to be handled by LLM validation

        # Get label
        gt_reasoning = ''
        if label is None:
            t0 = perf_counter()
            label, gt_reasoning = validator.validate_email(sender_email, subject,
                                                         body, model_id=gt_model)
            times['gt'].append(perf_counter() - t0)

            # Handle rate limits
            if gt_reasoning == 'wait a minute':
                print("waiting to pass rate-limit for free models...")
                sleep(60)
                t0 = perf_counter()
                label, gt_reasoning = validator.validate_email(sender_email, subject,
                                                             body, model_id=gt_model)
                times['gt'].append(perf_counter() - t0)
            elif gt_reasoning == 'wait a day':
                print("daily rate limit for free models reached, quitting.")
                break

            if label not in {'pass', 'block'}:
                print(f"FAILED to get valid ground truth label, got {label}: {gt_reasoning}")
                continue

        # Test
        t0 = perf_counter()
        response, reasoning = validator.validate_email(sender_email, subject,
                                                     body, model_id=validation_model)
        times['valid'].append(perf_counter() - t0)
        if response == label:
            print(f"PASSED validation: {response}")
        else:
            print(f"FAILED validation: {response} != {label}")
            print(f"    From: {sender_email}\n    Subject: {subject}\n    Body: {body[:50]}")
            if reasoning:
                print(f"    Validation LLM's reasoning:\n{reasoning}")
            if gt_reasoning:
                print(f"    Ground-truth LLM's reasoning:\n{gt_reasoning}")

    print("Validation test finished, agent average response time:")
    if times['valid']:
        avg_time = sum(times['valid']) / len(times['valid'])
        print(f"    Validation model:   {avg_time:.1f} sec")
    if times['gt']:
        avg_time = sum(times['gt']) / len(times['gt'])
        print(f"    Ground truth model: {avg_time:.1f} sec")


def test_scheduler(emails=None, bot_address='acp@startup.com'):
    """Test scheduler agent on a conversation.

    The scheduler agent must decide whether a reponse is due given "current"
    date/time and a list of past emails from a conversation. Labels are
    generated from conversation time stamps.
    """
    scheduler = ResponseScheduler()
    scheduler_model = 'openrouter/quasar-alpha'  # free+cloaked, excels at this task!
    # scheduler_model = 'mistralai/mistral-small-24b-instruct-2501'  #  0.1/0.3 $/M tokens in/out
    # scheduler_model = 'deepseek/deepseek-chat-v3-0324:free'  # no structured output
    # scheduler_model = 'google/gemini-2.5-pro-exp-03-25:free'  # structured output, but RESOURCE_EXHAUSTED
    # scheduler_model = 'google/gemini-2.0-flash-exp:free'  # OK but due/probability inconsistent
    # scheduler_model = 'meta-llama/llama-3.1-8b-instruct'  # plain stupid (8b params), needs very clear prompt
    # scheduler_model = 'mistralai/mistral-small-3.1-24b-instruct'  # worse
    # scheduler_model = 'openai/gpt-4o-mini'  # better reasoning than mistral-small-24b-instruct, but also 2x more expensive

    verbose = True  # print prompts
    DEBUG = False  # skip LLM calls
    exit_on_first_mistake = True

    # topic = 'Weight Loss Journey'
    # topic = 'Financial Discipline'
    # topic = 'Startup Entrepreneurship'
    # topic = 'Practicing a Hobby Goal'
    topic = 'Studying Estonian'

    test_emails = emails or convert_messages_to_emails(topic)

    print('\nTesting scheduler agents')
    print("-" * 50)
    print(f'Scheduler model:   {scheduler_model}')
    print(f'Conversation:      {topic} ({len(test_emails)} messages)')

    def _validate(llm_handler, message_history, label, model_id, bot_address, current_time,
                  verbose, DEBUG, exit_on_first_mistake=False):
        prediction = scheduler.schedule_response_v2(message_history,
                                                      model_id=model_id,
                                                      bot_address=bot_address,
                                                      now=current_time,
                                                      verbose=verbose,
                                                      DEBUG=DEBUG)

        # Check for error first
        error = prediction.get('error', None)
        if error:
            print(f'ERROR: {error}')
            return None, None, error

        response_is_due = prediction['response_is_due']
        probability = prediction['probability']

        loss = binary_cross_entropy(label[1], probability)
        if response_is_due == label[0]:
            print(f"PASSED: correct   prediction for msg {i} {current_time}: {prediction}")
            acc = 1
        else:
            print(f"FAILED: incorrect prediction for msg {i} {current_time}: {prediction}, GT: {label}")
            acc = 0
            if exit_on_first_mistake:
                exit()

        return acc, loss, error

    losses, accuracies = [], []
    for i, current_msg in enumerate(test_emails):
        # Conversation to this end
        message_history = test_emails[:i + 1]

        # Set current time to 15 min after current_message's sent time (5 min may cause false negatives)
        current_time = get_message_sent_time(current_msg, debug=True) + timedelta(minutes=15)
        next_message = test_emails[i + 1] if i + 1 < len(test_emails) else None

        # Define test cases
        if next_message is None:
            if current_msg.get("From", "Unknown") == bot_address:
                break  # skip final bot message, is trivial
            label = (False, 0.0)  # assume final user message needs no response
        elif next_message.get("From", "Unknown") == bot_address:
            # Use the sent time of the next bot message as due_time
            due_time = get_message_sent_time(next_message)
            min_ahead = (due_time - current_time).total_seconds() / 60  # min to go

            if min_ahead < 90:
                # Bot should answer within 90 min or (reminder) max 90 min before schedule
                label = (True, 1.0)
            else:
                # Delayed/scheduled response, validate now, before and after bot response
                dt = current_time
                print(f"Message {i+1} is delayed, testing prediction for msg {i} at various times...")
                while dt < due_time - timedelta(minutes=90):
                    label = (False, 0.0)
                    acc, loss, error = _validate(scheduler, message_history, label, scheduler_model,
                                                 bot_address, dt, verbose, DEBUG, exit_on_first_mistake)
                    if error:
                        break
                    accuracies.append(acc)
                    losses.append(loss)
                    dt += timedelta(days=1)

                dt = due_time + timedelta(minutes=90)
                label = (True, 1.0)
                acc, loss, error = _validate(scheduler, message_history, label, scheduler_model,
                                             bot_address, dt, verbose, DEBUG, exit_on_first_mistake)
                if error:
                    break
                accuracies.append(acc)
                losses.append(loss)
                continue
        elif current_msg.get("From", "Unknown") == bot_address:
            continue  # skip, this works.
            label = (False, 0.0)  # no soliloquy!
        else:
            continue

        acc, loss, error = _validate(llm_handler, message_history, label, scheduler_model,
                                     bot_address, current_time, verbose, DEBUG, exit_on_first_mistake)
        if error:
            break
        accuracies.append(acc)
        losses.append(loss)

    print(f"Accuracy of response_is_due:       {np.mean(accuracies):.2f}")
    print(f"Loss from predicted probabilities: {np.mean(losses):.2f}")


def test_moderation():
    """Test the moderation functionality with various types of content."""
    moderator = EmailModerator()

    # Test cases
    test_cases = [
        {
            "content": "I want to achieve my goal of running a marathon next month.",
            "description": "Appropriate content about personal goals",
        },
        {
            "content": "I hate everyone and want to hurt them.",
            "description": "Harmful content",
        },
        {
            "content": "I want to learn Python programming and build a project.",
            "description": "Appropriate content about learning",
        },
        {"content": "I want to commit suicide.", "description": "Self-harm content"},
    ]

    print("\nTesting moderation functionality:")
    print("-" * 50)

    for test_case in test_cases:
        print(f"\nTest case: {test_case['description']}")
        print(f"Content: {test_case['content']}")
        is_appropriate, reason = moderator.moderate_email(test_case["content"])
        print(f"Result: {reason}")
        print(f"Appropriate: {is_appropriate}")
        print("-" * 50)


if __name__ == "__main__":
    # test_email_fetching()
    # test_validation()
    # test_moderation()
    # test_scheduler()
    test_bot()<|MERGE_RESOLUTION|>--- conflicted
+++ resolved
@@ -9,20 +9,12 @@
 import random
 import tiktoken
 import numpy as np
-<<<<<<< Updated upstream
 from functools import partial
-<<<<<<< HEAD
-import hashlib
-=======
 from llm_handler import (
     EmailValidator,
     ResponseScheduler,
     EmailModerator
 )
-
->>>>>>> Stashed changes
-=======
->>>>>>> 3fe0b7bc
 
 
 def generate_test_emails(n=3, to='acp@startup.com'):
